--- conflicted
+++ resolved
@@ -27,12 +27,7 @@
                         Rank, Reshape, ResizeNearestNeighbor, ArgMinWithValue,
                         SameTypeShape, ScatterAdd, ScatterSub, ScatterMul, ScatterDiv, ScatterMax, ScatterMin,
                         ScatterUpdate, ScalarToArray, ScalarToTensor, ScatterNd, ScatterNdUpdate, Select,
-<<<<<<< HEAD
-                        Shape, Size, Slice, Split, TransShape, EmbeddingLookup,
-=======
-                        Shape, Size, Slice, Split, TransShape,
-                        ParallelConcat,
->>>>>>> cda333f7
+                        Shape, Size, Slice, Split, TransShape, ParallelConcat,
                         Squeeze, StridedSlice, Tile, TensorScatterUpdate,
                         Transpose, TruncatedNormal, TupleToArray, UnsortedSegmentMin, UnsortedSegmentProd,
                         UnsortedSegmentSum, SpaceToDepth, DepthToSpace, SpaceToBatch, BatchToSpace,
@@ -59,12 +54,8 @@
                        Sin, Sqrt, Rsqrt, BesselI0e, BesselI1e,
                        Square, Sub, TensorAdd, Sign, Round, SquareSumAll, Atan, Atanh, Cosh, Sinh, Eps)
 
-<<<<<<< HEAD
 from .random_ops import (RandomChoiceWithMask, StandardNormal, Gamma, Poisson, UniformInt, UniformReal,
                          RandomCategorical, Laplace)
-=======
-from .random_ops import (RandomChoiceWithMask, StandardNormal)
->>>>>>> cda333f7
 from .nn_ops import (LSTM, SGD, Adam, SparseApplyAdam, SparseApplyLazyAdam, ApplyMomentum, BatchNorm,
                      BiasAdd, Conv2D,
                      DepthwiseConv2dNative,
@@ -86,15 +77,10 @@
                      ApplyAdaMax, ApplyAdadelta, ApplyAdagrad, ApplyAdagradV2,
                      ApplyAddSign, ApplyPowerSign, ApplyGradientDescent, ApplyProximalGradientDescent,
                      ApplyRMSProp, ApplyCenteredRMSProp, BasicLSTMCell, InTopK)
-<<<<<<< HEAD
-from .other_ops import (Assign, IOU, BoundingBoxDecode, BoundingBoxEncode,
-                        CheckValid, MakeRefKey, Partial, Depend, CheckBprop)
 from . import _quant_ops
 from ._quant_ops import *
-=======
 from .other_ops import (Assign, IOU, BoundingBoxDecode, BoundingBoxEncode, PopulationCount,
                         CheckValid, MakeRefKey, Partial, Depend, CheckBprop, Push, Pull)
->>>>>>> cda333f7
 from .thor_ops import *
 
 __all__ = [
@@ -188,15 +174,12 @@
     'Tanh',
     'RandomChoiceWithMask',
     'StandardNormal',
-<<<<<<< HEAD
     'Gamma',
     'Poisson',
     'UniformInt',
     'UniformReal',
     'Laplace',
     'RandomCategorical',
-=======
->>>>>>> cda333f7
     'ResizeBilinear',
     'ScalarSummary',
     'ImageSummary',
