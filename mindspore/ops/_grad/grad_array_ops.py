# Copyright 2020 Huawei Technologies Co., Ltd
#
# Licensed under the Apache License, Version 2.0 (the "License");
# you may not use this file except in compliance with the License.
# You may obtain a copy of the License at
#
# http://www.apache.org/licenses/LICENSE-2.0
#
# Unless required by applicable law or agreed to in writing, software
# distributed under the License is distributed on an "AS IS" BASIS,
# WITHOUT WARRANTIES OR CONDITIONS OF ANY KIND, either express or implied.
# See the License for the specific language governing permissions and
# limitations under the License.
# ============================================================================

"""array_ops"""

from .. import operations as P
from ..operations import _grad_ops as G
from ..composite.multitype_ops.zeros_like_impl import zeros_like
from .. import functional as F
from .grad_base import bprop_getters
from ..primitive import constexpr
from ... import context
from ...common import dtype as mstype

reduce_sum = P.ReduceSum()
unsorted_segment_sum = P.UnsortedSegmentSum()
transpose = P.Transpose()
shape_op = P.Shape()
reshape = P.Reshape()
invert_permutation = P.InvertPermutation()
logical_and = P.LogicalAnd()


@bprop_getters.register(P.Fill)
def get_bprop_fill(self):
    """Generate bprop for Fill"""

    def bprop(dtype, dims, x, out, dout):
        return zeros_like(dims), zeros_like(x)

    return bprop


@bprop_getters.register(P.DType)
def get_bprop_dtype(self):
    """Generate bprop for DType"""

    def bprop(x, out, dout):
        return (zeros_like(x),)

    return bprop


@bprop_getters.register(P.Cast)
def get_bprop_cast(self):
    """Generate bprop for Cast"""
    cast = P.Cast()
    get_dtype = P.DType()

    def bprop(x, t, out, dout):
        dx = cast(dout, get_dtype(x))
        return dx, zeros_like(t)

    return bprop


@bprop_getters.register(P.Shape)
def get_bprop_shape(self):
    """Generate bprop for Shape"""

    def bprop(x, out, dout):
        return (zeros_like(x),)

    return bprop


@bprop_getters.register(P.Split)
def get_bprop_split(self):
    """Generate bprop for Split"""
    axis = self.axis

    def bprop(x, out, dout):
        concat_op = P.Concat(axis)
        dx = concat_op(dout)
        return (dx,)

    return bprop


@bprop_getters.register(P.Rank)
def get_bprop_rank(self):
    """Generate bprop for Rank"""

    def bprop(x, out, dout):
        return (zeros_like(x),)

    return bprop


@bprop_getters.register(P.Reshape)
def get_bprop_reshape(self):
    """Generate bprop for Reshape"""

    def bprop(x, shp, out, dout):
        shapex = shape_op(x)
        return reshape(dout, shapex), zeros_like(shp)

    return bprop


@bprop_getters.register(P.ExpandDims)
def get_bprop_expand_dims(self):
    """Generate bprop for ExpandDims"""

    def bprop(x, axis, out, dout):
        shapex = shape_op(x)
        return reshape(dout, shapex), zeros_like(axis)

    return bprop


@bprop_getters.register(P.Squeeze)
def get_bprop_squeeze(self):
    """Generate bprop for Squeeze"""

    def bprop(x, out, dout):
        shapex = shape_op(x)
        return (reshape(dout, shapex),)

    return bprop


@bprop_getters.register(P.Flatten)
def get_bprop_flatten(self):
    """Generate bprop for Flatten"""
    flatten_grad = G.FlattenGrad()

    def bprop(x, out, dout):
        dx = flatten_grad(dout, shape_op(x))
        return (dx,)

    return bprop


@constexpr
def _tile_shape(multiples, shapex):
    """Calculate [1,2], [3, 4] -> [1,3,2,4]."""
    len_muli = len(multiples)
    rank = len(shapex)
    len_cmp = len_muli - rank
    max_len = max(len_muli, rank)
    i = 0
    j = 0
    ret = []
    while (i < max_len) and (j < max_len):
        if len_cmp == 0:
            ret.append(multiples[i])
            ret.append(shapex[j])
            i += 1
            j += 1
        elif len_cmp > 0:
            ret.append(multiples[i])
            ret.append(1)
            i += 1
            len_cmp -= 1
        else:
            ret.append(1)
            ret.append(shapex[j])
            len_cmp += 1
    return tuple(ret)


@bprop_getters.register(P.Tile)
def get_bprop_tile(self):
    """Generate bprop for Tile"""

    def bprop(x, multiples, out, dout):
        shapex = shape_op(x)
        r_shape = _tile_shape(multiples, shapex)
        # 0 represents the start index, and 2 represents the step
        axis = F.make_range(0, len(r_shape), 2)
        dx = reduce_sum(reshape(dout, r_shape), axis)
        dx = reshape(dx, shapex)
        return dx, zeros_like(multiples)

    return bprop


@bprop_getters.register(P.Transpose)
def get_bprop_transpose(self):
    """Generate bprop for Transpose"""

    def bprop(x, perm, out, dout):
        return transpose(dout, invert_permutation(perm)), zeros_like(perm)

    return bprop


@bprop_getters.register(P.Concat)
def get_bprop_concat(self):
    """Generate bprop for Concat"""
    axis = self.axis

    def bprop(x, out, dout):
        dx = ()
        out_offset = G.ConcatOffset(F.tuple_len(x), axis)(x)
        for i in range(F.tuple_len(x)):
            slice_out = P.Slice()(dout, out_offset[i], shape_op(x[i]))
            dx = dx + (slice_out,)
        return (dx,)

    return bprop


@constexpr
def _slice_grad_pad(begins, sizes, shapes):
    pads = tuple((begin, shape - begin - size) for begin, size, shape in zip(begins, sizes, shapes))
    return pads


@bprop_getters.register(P.Slice)
def get_bprop_slice(self):
    """Generate bprop for Slice"""

    def bprop(x, begin, size, out, dout):
        dx = P.Pad(_slice_grad_pad(begin, size, shape_op(x)))(dout)
        return (dx, zeros_like(begin), zeros_like(size))

    def bprop_grad(x, begin, size, out, dout):
        dx = dx = G.SliceGrad()(dout, x, begin, size)
        return (dx, zeros_like(begin), zeros_like(size))

    if context.get_context('device_target') == "GPU" or context.get_context('device_target') == "CPU":
        return bprop_grad
    return bprop


@constexpr
def _generate_shape_index(out_shape, indices_shape, axis):
    out_rank = len(out_shape)
    ind_rank = len(indices_shape)
    if axis < 0:
        axis += out_rank - ind_rank + 1
    perm_part1 = tuple(range(axis, axis + ind_rank))
    index = tuple(range(out_rank))
    perm = perm_part1 + index[:axis] + index[axis + ind_rank:]
    return perm


@constexpr
def _generate_inverse_index(x_shape, axis):
    x_rank = len(x_shape)
    index = tuple(range(x_rank))
    if axis < 0:
        axis += x_rank
    perm = index[1:1 + axis] + (0,) + index[1 + axis:]
    return perm


@bprop_getters.register(P.GatherV2)
def get_bprop_gather_v2(self):
    """Generate bprop for GatherV2"""

    def bprop(x, indices, axis, out, dout):
        if F.rank(dout) == 0:
            dout = P.ExpandDims()(dout, -1)
        if F.rank(indices) == 0:
            indices = P.ExpandDims()(indices, -1)
        x_shp = shape_op(x)
        out_shp = shape_op(dout)
        ind_shp = shape_op(indices)
        # Example: out_shape:(3,2,3) axis 1 -> (1,0,2)
        perm_1 = _generate_shape_index(out_shp, ind_shp, axis)
        values_transpose = transpose(dout, perm_1)
        params_grad = unsorted_segment_sum(values_transpose, indices, shape_op(x)[axis])
        # Example: out_shape:(3,2,3) axis 2 -> (1,2,0)
        perm_2 = _generate_inverse_index(x_shp, axis)
        params_grad = transpose(params_grad, perm_2)
        return params_grad, zeros_like(indices), zeros_like(axis)

    return bprop


@bprop_getters.register(P.Range)
def get_bprop_range(self):
    """Generate bprop for Range"""

    def bprop(x, out, dout):
        return (zeros_like(x),)
    return bprop


@bprop_getters.register(P.Pack)
def get_bprop_pack(self):
    """Generate bprop for Pack"""
    axis = self.axis

    def bprop(x, out, dout):
        pack_grad = P.Unpack(axis)
        out = pack_grad(dout)
        return (out,)

    return bprop


@bprop_getters.register(P.Unpack)
def get_bprop_unpack(self):
    """Generate bprop for Unpack"""
    axis = self.axis

    def bprop(x, out, dout):
        unpack_grad = P.Pack(axis)
        out = unpack_grad(dout)
        return (out,)

    return bprop


@bprop_getters.register(P.StridedSlice)
def get_bprop_strided_slice(self):
    """Generate bprop for StridedSlice"""
    input_grad = G.StridedSliceGrad(self.begin_mask,
                                    self.end_mask,
                                    self.ellipsis_mask,
                                    self.new_axis_mask,
                                    self.shrink_axis_mask)

    def bprop(x, begin, end, strides, out, dout):
        dx = input_grad(dout, shape_op(x), begin, end, strides)
        return dx, zeros_like(begin), zeros_like(end), zeros_like(strides)

    return bprop


@bprop_getters.register(P.Eye)
def get_bprop_eye(self):
    """Generate bprop for Eye"""

    def bprop(n, m, t, out, dout):
        return zeros_like(n), zeros_like(m), zeros_like(t)

    return bprop


@bprop_getters.register(P.Select)
def get_bprop_select(self):
    """Generate bprop for Select"""
    select = P.Select()

    def bprop(cond, x, y, out, dout):
        return zeros_like(cond), select(cond, dout, zeros_like(x)), select(cond, zeros_like(y), dout)

    return bprop


@bprop_getters.register(P.OnesLike)
def get_bprop_oneslike(self):
    """Generate bprop for OnesLike"""

    def bprop(x, out, dout):
        return (zeros_like(x),)

    return bprop


@bprop_getters.register(P.ZerosLike)
def get_bprop_zeroslike(self):
    """Generate bprop for OnesLike"""

    def bprop(x, out, dout):
        return (zeros_like(x),)

    return bprop


@bprop_getters.register(P.ResizeNearestNeighbor)
def get_bprop_resize_nearest_neighbor(self):
    """Generate bprop for ResizeNearestNeighbor"""
    op = G.ResizeNearestNeighborGrad(self.align_corners)

    def bprop(inputs, out, dout):
        shp = shape_op(inputs)
        # 2 and 3 represent the height and width
        shp = (shp[2], shp[3])
        return (op(dout, shp),)

    return bprop


@bprop_getters.register(P.GatherNd)
def get_bprop_gather_nd(self):
    """Generate bprop for GatherNd"""
    op = P.ScatterNd()

    def bprop(x, indices, out, dout):
        shp = shape_op(x)
        return op(indices, dout, shp), zeros_like(indices)

    return bprop


@bprop_getters.register(P.ScatterNd)
def get_bprop_scatter_nd(self):
    """Generate bprop for ScatterNd"""
    op = P.GatherNd()

    def bprop(indices, x, shape, out, dout):
        return zeros_like(indices), op(dout, indices), zeros_like(shape)

    return bprop


@bprop_getters.register(P.ScatterNdUpdate)
def get_bprop_scatter_nd_update(self):
    """Generate bprop for ScatterNdUpdate"""
    op = P.GatherNd()

    def bprop(x, indices, update, out, dout):
        return dout, zeros_like(indices), op(dout, indices)

    return bprop


@bprop_getters.register(P.Argmax)
def get_bprop_argmax(self):
    """Generate bprop for Argmax"""

    def bprop(x, out, dout):
        return (zeros_like(x),)

    return bprop


@bprop_getters.register(P.Argmin)
def get_bprop_argmin(self):
    """Generate bprop for Argmin"""

    def bprop(x, out, dout):
        return (zeros_like(x),)

    return bprop


@bprop_getters.register(P.SpaceToDepth)
def get_bprop_space_to_depth(self):
    """Generate bprop for SpaceToDepth"""
    op = P.DepthToSpace(self.block_size)

    def bprop(x, out, dout):
        return (op(dout),)

    return bprop


@bprop_getters.register(P.DepthToSpace)
def get_bprop_depth_to_space(self):
    """Generate bprop for DepthToSpace"""
    op = P.SpaceToDepth(self.block_size)

    def bprop(x, out, dout):
        return (op(dout),)

    return bprop


@bprop_getters.register(P.Diag)
def get_bprop_diag(self):
    """Generate bprop for Diag"""
    op = P.DiagPart()

    def bprop(x, out, dout):
        return (op(dout),)

    return bprop


@bprop_getters.register(P.DiagPart)
def get_bprop_diag_part(self):
    """Generate bprop for DiagPart"""
    op = P.Diag()

    def bprop(x, out, dout):
        return (op(dout),)

    return bprop


def _GatherDropNegatives(params,
                         ids,
                         zero_clipped_indices=None,
                         is_positive=None):
    """Helper function for unsorted segment ops."""
    maximum = P.Maximum()
    gather = P.GatherV2()
    greater_equal = P.GreaterEqual()
    rank = P.Rank()
    fill = P.Fill()
    select = P.Select()

    if zero_clipped_indices is None:
        zero_clipped_indices = maximum(ids, zeros_like(ids))
    gathered = gather(params, zero_clipped_indices, 0)
    if is_positive is None:
        is_positive = greater_equal(ids, 0)
        is_positive_shape = shape_op(is_positive)
        broadcastable_shape = is_positive_shape
        for _ in range(rank(gathered) - rank(is_positive)):
            broadcastable_shape += (1,)
        is_positive = reshape(is_positive, broadcastable_shape)
        gathered_shape = shape_op(gathered)
        is_positive = logical_and(is_positive, fill(mstype.bool_, gathered_shape, 1))
    zero_slice = zeros_like(gathered)
    return (select(is_positive, gathered, zero_slice), zero_clipped_indices, is_positive)


@bprop_getters.register(P.UnsortedSegmentMin)
def get_bprop_unsorted_segment_min(self):
    """Generate bprop for UnsortedSegmentMin"""
    equal = P.Equal()
    cast = P.Cast()
    divide = P.RealDiv()
    get_dtype = P.DType()
    select = P.Select()

    def bprop(x, segment_ids, num_segments, out, dout):
        gathered_outputs, zero_clipped_indices, is_positive = _GatherDropNegatives(out, segment_ids)
        is_selected = equal(x, gathered_outputs)
        is_selected = logical_and(is_selected, is_positive)
        num_selected = unsorted_segment_sum(cast(is_selected, get_dtype(dout)),
                                            segment_ids, num_segments)
        weighted_grads = divide(dout, num_selected)
        gathered_grads, _, _ = _GatherDropNegatives(weighted_grads, None,
                                                    zero_clipped_indices, is_positive)
        zeros = zeros_like(gathered_grads)
        return select(is_selected, gathered_grads, zeros), zeros_like(segment_ids), zeros_like(num_segments)
    return bprop


@bprop_getters.register(P.SpaceToBatch)
def get_bprop_space_to_batch(self):
    """Generate bprop for SpaceToBatch"""
    space_to_batch_grad = P.BatchToSpace(self.block_size, self.paddings)

    def bprop(x, out, dout):
        dx = space_to_batch_grad(dout)
        return (dx,)

    return bprop


@bprop_getters.register(P.BatchToSpace)
def get_bprop_batch_to_space(self):
    """Generate bprop for BatchToSpace"""
    batch_to_space_grad = P.SpaceToBatch(self.block_size, self.crops)

    def bprop(x, out, dout):
        dx = batch_to_space_grad(dout)
        return (dx,)
<<<<<<< HEAD
    return bprop


@bprop_getters.register(P.SpaceToBatchND)
def get_bprop_space_to_batch_nd(self):
    """Generate bprop for SpaceToBatchND"""
    space_to_batch_nd_grad = P.BatchToSpaceND(self.block_shape, self.paddings)
    def bprop(x, out, dout):
        dx = space_to_batch_nd_grad(dout)
        return (dx,)
    return bprop


@bprop_getters.register(P.BatchToSpaceND)
def get_bprop_batch_to_space_nd(self):
    """Generate bprop for BatchToSpaceND"""
    batch_to_space_nd_grad = P.SpaceToBatchND(self.block_shape, self.crops)
    def bprop(x, out, dout):
        dx = batch_to_space_nd_grad(dout)
        return (dx,)
=======

>>>>>>> 9bcdf4cb
    return bprop<|MERGE_RESOLUTION|>--- conflicted
+++ resolved
@@ -558,7 +558,7 @@
     def bprop(x, out, dout):
         dx = batch_to_space_grad(dout)
         return (dx,)
-<<<<<<< HEAD
+
     return bprop
 
 
@@ -579,7 +579,4 @@
     def bprop(x, out, dout):
         dx = batch_to_space_nd_grad(dout)
         return (dx,)
-=======
-
->>>>>>> 9bcdf4cb
     return bprop