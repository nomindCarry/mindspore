/**
 * Copyright 2020 Huawei Technologies Co., Ltd
 *
 * Licensed under the Apache License, Version 2.0 (the "License");
 * you may not use this file except in compliance with the License.
 * You may obtain a copy of the License at
 *
 * http://www.apache.org/licenses/LICENSE-2.0
 *
 * Unless required by applicable law or agreed to in writing, software
 * distributed under the License is distributed on an "AS IS" BASIS,
 * WITHOUT WARRANTIES OR CONDITIONS OF ANY KIND, either express or implied.
 * See the License for the specific language governing permissions and
 * limitations under the License.
 */

#ifndef MINDSPORE_CCSRC_OPTIMIZER_IRPASS_REF_ELIMINATE_H_
#define MINDSPORE_CCSRC_OPTIMIZER_IRPASS_REF_ELIMINATE_H_

#include <memory>

#include "optimizer/optimizer.h"
#include "optimizer/irpass.h"
#include "ir/pattern_matcher.h"

namespace mindspore {
namespace opt {
namespace irpass {
// {prim::kPrimMakeRef, X, Y, Z} -> Y
class MakeRefEliminater : public OptimizerCaller {
 public:
  AnfNodePtr operator()(const OptimizerPtr &, const AnfNodePtr &node) override {
    PatternNode<AnfNodePtr> x, y, z;
    MATCH_REPLACE(node, PPrimitive(prim::kPrimMakeRef, x, y, z), y);
    return nullptr;
  }
};

// {prim::kPrimGetRefValue, Parameter} -> Parameter
// {prim::kPrimGetRefOrigin, Parameter} -> Parameter
class GetRefParamEliminater : public OptimizerCaller {
 public:
  AnfNodePtr operator()(const OptimizerPtr &, const AnfNodePtr &node) override {
    PatternNode<AnfNodePtr> x;
    MATCH_REPLACE_IF(node, PPrimitive(prim::kPrimGetRefValue, x), x, x.CheckFunc(IsParam, node));
    MATCH_REPLACE_IF(node, PPrimitive(prim::kPrimGetRefOrigin, x), x, x.CheckFunc(IsParam, node));
    return nullptr;
  }
};

// {prim::kPrimGetRefKey, {prim::kPrimMakeRef, X, Y, Z}} -> X
// {prim::kPrimGetRefValue, {prim::kPrimMakeRef, X, Y, Z}} -> Y
// {prim::kPrimGetRefOrigin, {prim::kPrimMakeRef, X, Y, Z}} -> Z
<<<<<<< HEAD
class GetMakeRefEliminater : public OptimizerCaller {
=======
class GetMakeRefEliminater : public AnfVisitor {
>>>>>>> 367e5765
 public:
  AnfNodePtr operator()(const OptimizerPtr &, const AnfNodePtr &node) override {
    PatternNode<AnfNodePtr> x, y, z;
    MATCH_REPLACE(node, PPrimitive(prim::kPrimGetRefKey, PPrimitive(prim::kPrimMakeRef, x, y, z)), x);
    MATCH_REPLACE(node, PPrimitive(prim::kPrimGetRefValue, PPrimitive(prim::kPrimMakeRef, x, y, z)), y);
    MATCH_REPLACE(node, PPrimitive(prim::kPrimGetRefOrigin, PPrimitive(prim::kPrimMakeRef, x, y, z)), z);

    if (cnode->IsApply(prim::kPrimGetRefOrigin)) {
      return ref->input(3);
    }

    return nullptr;
  }
};

// IsValueNode<RefKey>
class ReplaceRefkeyByParam : public OptimizerCaller {
 public:
  AnfNodePtr operator()(const OptimizerPtr &optimizer, const AnfNodePtr &node) override {
    auto RefKeyLambda = [&node, &optimizer]() -> AnfNodePtr {
      auto refkey = GetValueNode<RefKeyPtr>(node);
      auto resource = std::dynamic_pointer_cast<pipeline::Resource>(optimizer->resource());
      MS_EXCEPTION_IF_NULL(resource);

      auto top_graph = resource->func_graph();
      MS_EXCEPTION_IF_NULL(top_graph);

      for (const auto &tnode : top_graph->parameters()) {
        auto para = tnode->cast<ParameterPtr>();
        if (para != nullptr && para->name() == refkey->tag()) {
          return para;
        }
      }
      return nullptr;
    };
    PatternNode<AnfNodePtr> x;
    MATCH_REPLACE_LAMBDA_IF(node, x, RefKeyLambda, x.CheckFunc(IsValueNode<RefKey>, node));
    return nullptr;
  }
};
}  // namespace irpass
}  // namespace opt
}  // namespace mindspore
#endif  // MINDSPORE_CCSRC_OPTIMIZER_IRPASS_REF_ELIMINATE_H_<|MERGE_RESOLUTION|>--- conflicted
+++ resolved
@@ -51,22 +51,13 @@
 // {prim::kPrimGetRefKey, {prim::kPrimMakeRef, X, Y, Z}} -> X
 // {prim::kPrimGetRefValue, {prim::kPrimMakeRef, X, Y, Z}} -> Y
 // {prim::kPrimGetRefOrigin, {prim::kPrimMakeRef, X, Y, Z}} -> Z
-<<<<<<< HEAD
 class GetMakeRefEliminater : public OptimizerCaller {
-=======
-class GetMakeRefEliminater : public AnfVisitor {
->>>>>>> 367e5765
  public:
   AnfNodePtr operator()(const OptimizerPtr &, const AnfNodePtr &node) override {
     PatternNode<AnfNodePtr> x, y, z;
     MATCH_REPLACE(node, PPrimitive(prim::kPrimGetRefKey, PPrimitive(prim::kPrimMakeRef, x, y, z)), x);
     MATCH_REPLACE(node, PPrimitive(prim::kPrimGetRefValue, PPrimitive(prim::kPrimMakeRef, x, y, z)), y);
     MATCH_REPLACE(node, PPrimitive(prim::kPrimGetRefOrigin, PPrimitive(prim::kPrimMakeRef, x, y, z)), z);
-
-    if (cnode->IsApply(prim::kPrimGetRefOrigin)) {
-      return ref->input(3);
-    }
-
     return nullptr;
   }
 };
